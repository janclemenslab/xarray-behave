name: Publish to Anaconda.org

on:
  release:
    types:
      - published
  workflow_dispatch:
    inputs:
      logLevel:
        description: 'Log level'
        required: true
        default: 'warning'
      tags:
        description: 'manual run'

jobs:

  publish_to_anaconda:
    name: Publish to Anaconda.org
    runs-on: ${{ matrix.os }}
    strategy:
      fail-fast: False
      matrix:
        python-version: [3.9] #, '3.10']
        os: [ubuntu-latest, windows-latest, macOS-latest]
    steps:
      #- name: configure Pagefile
      #  if: runner.os == 'Windows'
      #  uses: al-cheb/configure-pagefile-action@v1.2
      #  with:
      #    minimum-size: 16GB

      - name: Checkout source
        uses: actions/checkout@v2

      - name: Setup Mamba
        uses: conda-incubator/setup-miniconda@v2
        # https://github.com/conda-incubator/setup-miniconda
        with:
          python-version: 3.9  # ${{ matrix.python-version }}
          mamba-version: "*"
          miniforge-variant: Mambaforge
          channels: conda-forge,ncb,defaults
          channel-priority: true
          use-only-tar-bz2: true # IMPORTANT: This needs to be set for caching to work properly!
          use-mamba: true
          auto-activate-base: true
<<<<<<< HEAD
          activate-environment: ""

=======
          activate-environment: "test"
          auto-update-conda: true
          
>>>>>>> 3860523e
      - name: Install build dependencies (win)
        if: runner.os == 'Windows'
        shell: cmd /C CALL {0}
        run: |
          mamba install -y -n base -c conda-forge anaconda-client conda-build conda-verify conda-libmamba-solver
          conda config --set solver libmamba --set anaconda_upload yes --set always_yes yes --set changeps1 no

      - name: Install build dependencies (*x)
        if: runner.os != 'Windows'
        shell: bash -l {0}
        run: |
          conda install -y -n base -c conda-forge anaconda-client conda-build conda-verify conda-libmamba-solver
          conda config --set solver libmamba --set anaconda_upload yes --set always_yes yes --set changeps1 no

      - name: Build gui and upload to anaconda (win)
        if: runner.os == 'Windows'
        shell: cmd /C CALL {0}
        run: |
          conda build conda/xarray-behave -c conda-forge -c ncb -c anaconda --python ${{ matrix.python-version }} --user ncb --token %ANACONDA_TOKEN%
        env:
          ANACONDA_TOKEN: ${{ secrets.ANACONDA_TOKEN }}

      - name: Build gui and upload to anaconda (*x)
        if: runner.os != 'Windows'
        shell: bash -l {0}
        run: |
          conda build conda/xarray-behave -c conda-forge -c ncb -c anaconda --python ${{ matrix.python-version }} --user ncb --token $ANACONDA_TOKEN
        env:
          ANACONDA_TOKEN: ${{ secrets.ANACONDA_TOKEN }}<|MERGE_RESOLUTION|>--- conflicted
+++ resolved
@@ -45,14 +45,9 @@
           use-only-tar-bz2: true # IMPORTANT: This needs to be set for caching to work properly!
           use-mamba: true
           auto-activate-base: true
-<<<<<<< HEAD
-          activate-environment: ""
-
-=======
           activate-environment: "test"
           auto-update-conda: true
-          
->>>>>>> 3860523e
+
       - name: Install build dependencies (win)
         if: runner.os == 'Windows'
         shell: cmd /C CALL {0}
